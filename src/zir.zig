--- conflicted
+++ resolved
@@ -441,16 +441,13 @@
                 .error_set => ErrorSet,
                 .slice => Slice,
                 .switchbr => SwitchBr,
-<<<<<<< HEAD
                 .typeof_peer => TypeOfPeer,
-=======
                 .container_field_named => ContainerFieldNamed,
                 .container_field_typed => ContainerFieldTyped,
                 .container_field => ContainerField,
                 .enum_type => EnumType,
                 .union_type => UnionType,
                 .struct_type => StructType,
->>>>>>> bace1181
             };
         }
 
@@ -561,16 +558,13 @@
                 .slice_start,
                 .import,
                 .switch_range,
-<<<<<<< HEAD
                 .typeof_peer,
                 .resolve_inferred_alloc,
                 .set_eval_branch_quota,
                 .compilelog,
-=======
                 .enum_type,
                 .union_type,
                 .struct_type,
->>>>>>> bace1181
                 => false,
 
                 .@"break",
@@ -1101,7 +1095,6 @@
             body: Module.Body,
         };
     };
-<<<<<<< HEAD
     pub const TypeOfPeer = struct {
         pub const base_tag = .typeof_peer;
         base: Inst,
@@ -1110,7 +1103,6 @@
         },
         kw_args: struct {},
     };
-=======
 
     pub const ContainerFieldNamed = struct {
         pub const base_tag = Tag.container_field_named;
@@ -1193,7 +1185,6 @@
             none,
         };
     };
->>>>>>> bace1181
 };
 
 pub const ErrorMsg = struct {
